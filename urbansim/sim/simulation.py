from __future__ import print_function

import logging
import inspect
from collections import Callable, namedtuple

import pandas as pd
import toolz
import time
import logging

logger = logging.getLogger(__name__)

from ..utils.misc import column_map
from ..utils.logutil import log_start_finish

logger = logging.getLogger(__name__)

_TABLES = {}
_COLUMNS = {}
_MODELS = {}
_BROADCASTS = {}
_INJECTABLES = {}


def clear_sim():
    """
    Clear any stored state from the simulation.

    """
    _TABLES.clear()
    _COLUMNS.clear()
    _MODELS.clear()
    _BROADCASTS.clear()
    _INJECTABLES.clear()


# for errors that occur during simulation runs
class SimulationError(Exception):
    pass


class DataFrameWrapper(object):
    """
    Wraps a DataFrame so it can provide certain columns and handle
    computed columns.

    Parameters
    ----------
    name : str
        Name for the table.
    frame : pandas.DataFrame

    """
    def __init__(self, name, frame):
        self.name = name
        self._frame = frame

    @property
    def columns(self):
        """
        Columns in this table.

        """
        return self.local_columns + _list_columns_for_table(self.name)

    @property
    def local_columns(self):
        """
        Columns that are part of the wrapped DataFrame.

        """
        return list(self._frame.columns)

    @property
    def index(self):
        """
        Table index.

        """
        return self._frame.index

    def to_frame(self, columns=None):
        """
        Make a DataFrame with the given columns.

        Parameters
        ----------
        columns : sequence, optional
            Sequence of the column names desired in the DataFrame.
            If None all columns are returned, including registered columns.

        Returns
        -------
        frame : pandas.DataFrame

        """
        extra_cols = _columns_for_table(self.name)

        if columns:
            local_cols = [c for c in self._frame.columns
                          if c in columns and c not in extra_cols]
            extra_cols = toolz.keyfilter(lambda c: c in columns, extra_cols)
            df = self._frame[local_cols].copy()
        else:
            df = self._frame.copy()

        with log_start_finish(
                'computing {!r} columns for table {!r}'.format(
                    len(extra_cols), self.name),
                logger):
            for name, col in extra_cols.items():
                with log_start_finish(
                        'computing column {!r} for table {!r}'.format(
                            name, self.name),
                        logger):
                    df[name] = col()

        return df

    def update_col(self, column_name, series):
        """
        Add or replace a column in the underlying DataFrame.

        Parameters
        ----------
        column_name : str
            Column to add or replace.
        series : pandas.Series or sequence
            Column data.

        """
        logger.debug('updating column {!r} in table {!r}'.format(
            column_name, self.name))
        self._frame[column_name] = series

    def __setitem__(self, key, value):
        return self.update_col(key, value)

    def get_column(self, column_name):
        """
        Returns a column as a Series.

        Parameters
        ----------
        column_name : str

        Returns
        -------
        column : pandas.Series

        """
        with log_start_finish(
                'getting single column {!r} from table {!r}'.format(
                    column_name, self.name),
                logger):
            return self.to_frame(columns=[column_name])[column_name]

    def __getitem__(self, key):
        return self.get_column(key)

    def __getattr__(self, key):
        return self.get_column(key)

    def update_col_from_series(self, column_name, series):
        """
        Update existing values in a column from another series.
        Index values must match in both column and series.

        Parameters
        ---------------
        column_name : str
        series : panas.Series

        """
        logger.debug('updating column {!r} in table {!r}'.format(
            column_name, self.name))
        self._frame[column_name].loc[series.index] = series

    def __len__(self):
        return len(self._frame)


class TableFuncWrapper(object):
    """
    Wrap a function that provides a DataFrame.

    Parameters
    ----------
    name : str
        Name for the table.
    func : callable
        Callable that returns a DataFrame.

    """
    def __init__(self, name, func):
        self.name = name
        self._func = func
        self._arg_list = set(inspect.getargspec(func).args)
        self._columns = []
        self._index = None
        self._len = 0

    @property
    def columns(self):
        """
        Columns in this table. (May contain only computed columns
        if the wrapped function has not been called yet.)

        """
        return self._columns + _list_columns_for_table(self.name)

    @property
    def local_columns(self):
        """
        Only the columns contained in the DataFrame returned by the
        wrapped function. (No registered columns included.)

        """
        if self._columns:
            return self._columns
        else:
            self._call_func()
            return self._columns

    @property
    def index(self):
        """
        Index of the underlying table. Will be None if that index is
        unknown.

        """
        return self._index

    def _call_func(self):
        """
        Call the wrapped function and return the result. Also updates
        attributes like columns, index, and length.

        """
        with log_start_finish(
                'call function to get frame for table {!r}'.format(
                    self.name),
                logger):
            kwargs = _collect_injectables(self._arg_list)
            frame = self._func(**kwargs)
            self._columns = list(frame.columns)
            self._index = frame.index
            self._len = len(frame)
            return frame

    def to_frame(self, columns=None):
        """
        Make a DataFrame with the given columns.

        Parameters
        ----------
        columns : sequence, optional
            Sequence of the column names desired in the DataFrame.
            If None all columns are returned.

        Returns
        -------
        frame : pandas.DataFrame

        """
        frame = self._call_func()
        return DataFrameWrapper(self.name, frame).to_frame(columns)

    def get_column(self, column_name):
        """
        Returns a column as a Series.

        Parameters
        ----------
        column_name : str

        Returns
        -------
        column : pandas.Series

        """
        with log_start_finish(
                'getting single column {!r} from table {!r}'.format(
                    column_name, self.name),
                logger):
            return self.to_frame(columns=[column_name])[column_name]

    def __getitem__(self, key):
        return self.get_column(key)

    def __getattr__(self, key):
        return self.get_column(key)

    def __len__(self):
        return self._len


class TableSourceWrapper(TableFuncWrapper):
    """
    Wraps a function that returns a DataFrame. After the function
    is evaluated the returned DataFrame replaces the function in the
    table registry.

    Parameters
    ----------
    name : str
    func : callable

    """
    def convert(self):
        """
        Evaluate the wrapped function, store the returned DataFrame as a
        table, and return the new DataFrameWrapper instance created.

        """
        frame = self._call_func()
        return add_table(self.name, frame)

    def to_frame(self, columns=None):
        """
        Make a DataFrame with the given columns. The first time this
        is called the registered table will be replaced with the DataFrame
        returned by the wrapped function.

        Parameters
        ----------
        columns : sequence, optional
            Sequence of the column names desired in the DataFrame.
            If None all columns are returned.

        Returns
        -------
        frame : pandas.DataFrame

        """
        return self.convert().to_frame(columns)


class _ColumnFuncWrapper(object):
    """
    Wrap a function that returns a Series.

    Parameters
    ----------
    table_name : str
        Table with which the column will be associated.
    column_name : str
        Name for the column.
    func : callable
        Should return a Series that has an
        index matching the table to which it is being added.

    """
    def __init__(self, table_name, column_name, func):
        self.table_name = table_name
        self.name = column_name
        self._func = func
        self._arg_list = set(inspect.getargspec(func).args)

    def __call__(self):
        with log_start_finish(
                ('call function to provide column {!r} for table {!r}'
                 ).format(self.name, self.table_name), logger):
            kwargs = _collect_injectables(self._arg_list)
            return self._func(**kwargs)


class _SeriesWrapper(object):
    """
    Wrap a Series for the purpose of giving it the same interface as a
    `_ColumnFuncWrapper`.

    Parameters
    ----------
    table_name : str
        Table with which the column will be associated.
    column_name : str
        Name for the column.
    func : callable
        Should return a Series that has an
        index matching the table to which it is being added.

    """
    def __init__(self, table_name, column_name, series):
        self.table_name = table_name
        self.name = column_name
        self._column = series

    def __call__(self):
        return self._column


class _InjectableFuncWrapper(object):
    """
    Wraps a function that will be called (with injection) to provide
    an injectable value elsewhere.

    Parameters
    ----------
    name : str
    func : callable

    """
    def __init__(self, name, func):
        self.name = name
        self._func = func
        self._arg_list = set(inspect.getargspec(func).args)

    def __call__(self):
        with log_start_finish(
                'call function to provide injectable {!r}'.format(self.name),
                logger):
            kwargs = _collect_injectables(self._arg_list)
            return self._func(**kwargs)


class _ModelFuncWrapper(object):
    """
    Wrap a model function for dependency injection.

    Parameters
    ----------
    model_name : str
    func : callable

    """
    def __init__(self, model_name, func):
        self.name = model_name
        self._func = func
        self._arg_list = set(inspect.getargspec(func).args)

    def __call__(self):
        with log_start_finish('calling model {!r}'.format(self.name), logger):
            kwargs = _collect_injectables(self._arg_list)
            return self._func(**kwargs)


def list_tables():
    """
    List of table names.

    """
    return list(_TABLES.keys())


def list_columns():
    """
    List of (table name, registered column name) pairs.

    """
    return list(_COLUMNS.keys())


def list_models():
    """
    List of registered model names.

    """
    return list(_MODELS.keys())


def list_injectables():
    """
    List of registered injectables.

    """
    return list(_INJECTABLES.keys())


def list_broadcasts():
    """
    List of registered broadcasts as (cast table name, onto table name).

    """
    return list(_BROADCASTS.keys())


def _collect_injectables(names):
    """
    Find all the injectables specified in `names`.

    Parameters
    ----------
    names : list of str

    Returns
    -------
    injectables : dict
        Keys are the names, values are wrappers if the injectable
        is a table. If it's a plain injectable the value itself is given
        or the injectable function is evaluated.

    """
    names = set(names)
    dicts = toolz.keyfilter(
        lambda x: x in names, toolz.merge(_INJECTABLES, _TABLES))

    if set(dicts.keys()) != names:
        raise KeyError(
            'not all injectables found. '
            'missing: {}'.format(names - set(dicts.keys())))

    for name, thing in dicts.items():
        if isinstance(thing, _InjectableFuncWrapper):
            dicts[name] = thing()
        elif isinstance(thing, TableSourceWrapper):
            dicts[name] = thing.convert()

    return dicts


def add_table(table_name, table):
    """
    Register a table with the simulation.

    Parameters
    ----------
    table_name : str
        Should be globally unique to this table.
    table : pandas.DataFrame or function
        If a function it should return a DataFrame. Function argument
        names will be matched to known tables, which will be injected
        when this function is called.

    Returns
    -------
    wrapped : `DataFrameWrapper` or `TableFuncWrapper`

    """
    if isinstance(table, pd.DataFrame):
        table = DataFrameWrapper(table_name, table)
    elif isinstance(table, Callable):
        table = TableFuncWrapper(table_name, table)
    else:
        raise TypeError('table must be DataFrame or function.')

    logger.debug('registering table {!r}'.format(table_name))
    _TABLES[table_name] = table

    return table


def table(table_name):
    """
    Decorator version of `add_table` used for decorating functions
    that return DataFrames.

    Decorated function argument names will be matched to known tables,
    which will be injected when this function is called.

    """
    def decorator(func):
        add_table(table_name, func)
        return func
    return decorator


def add_table_source(table_name, func):
    """
    Add a DataFrame source function to the simulation. This function is
    evaluated only once, after which the returned DataFrame replaces
    `func` as the injected table.

    Parameters
    ----------
    table_name : str
    func : callable
        Function argument names will be matched to known injectables,
        which will be injected when this function is called.

    Returns
    -------
    wrapped : `TableSourceWrapper`

    """
    wrapped = TableSourceWrapper(table_name, func)
    logger.debug('registering table source {}'.format(table_name))
    _TABLES[table_name] = wrapped
    return wrapped


def table_source(table_name):
    """
    Decorator version of `add_table_source`. Use it to decorate a function
    that returns a DataFrame. The function will be evaluated only once
    and the DataFrame will replace it.

    """
    def decorator(func):
        add_table_source(table_name, func)
        return func
    return decorator


def get_table(table_name):
    """
    Get a registered table.

    Parameters
    ----------
    table_name : str

    Returns
    -------
    table : `DataFrameWrapper`, `TableFuncWrapper`, or `TableSourceWrapper`

    """
    if table_name in _TABLES:
        return _TABLES[table_name]
    else:
        raise KeyError('table not found: {}'.format(table_name))


def add_column(table_name, column_name, column):
    """
    Add a new column to a table from a Series or callable.

    Parameters
    ----------
    table_name : str
        Table with which the column will be associated.
    column_name : str
        Name for the column.
    column : pandas.Series or callable
        If a callable it should return a Series. Any Series should have an
        index matching the table to which it is being added.

    """
    if isinstance(column, pd.Series):
        column = _SeriesWrapper(table_name, column_name, column)
    elif isinstance(column, Callable):
        column = \
            _ColumnFuncWrapper(table_name, column_name, column)
    else:
        raise TypeError('Only Series or callable allowed for column.')

    logger.debug('registering column {!r} on table {!r}'.format(
        column_name, table_name))
    _COLUMNS[(table_name, column_name)] = column


def column(table_name, column_name):
    """
    Decorator version of `add_column` used for decorating functions
    that return a Series with an index matching the named table.

    The argument names of the function should match known tables, which
    will be injected.

    """
    def decorator(func):
        add_column(table_name, column_name, func)
        return func
    return decorator


def _list_columns_for_table(table_name):
    """
    Return a list of all the extra columns registered for a given table.

    Parameters
    ----------
    table_name : str

    Returns
    -------
    columns : list of str

    """
    return [cname for tname, cname in _COLUMNS.keys() if tname == table_name]


def _columns_for_table(table_name):
    """
    Return all of the columns registered for a given table.

    Parameters
    ----------
    table_name : str

    Returns
    -------
    columns : dict of column wrappers
        Keys will be column names.

    """
    return {cname: col
            for (tname, cname), col in _COLUMNS.items()
            if tname == table_name}


def add_injectable(name, value, autocall=True):
    """
    Add a value that will be injected into other functions that
    are part of the simulation.

    Parameters
    ----------
    name : str
    value
        If a callable and `autocall` is True then the function will be
        evaluated using dependency injection and the return value will
        be passed to any functions using this injectable. In all other
        cases `value` will be passed through untouched.
    autocall : bool, optional
        Set to True to have injectable functions automatically called
        (with dependency injection) and the result injected instead of
        the function itself.

    """
    if isinstance(value, Callable) and autocall:
        value = _InjectableFuncWrapper(name, value)
    logger.debug('registering injectable {!r}'.format(name))
    _INJECTABLES[name] = value


def injectable(name, autocall=True):
    """
    Decorator version of `add_injectable`.

    """
    def decorator(func):
        add_injectable(name, func, autocall=autocall)
        return func
    return decorator


def get_injectable(name):
    """
    Get an injectable by name. *Does not* evaluate wrapped functions.

    Parameters
    ----------
    name : str

    Returns
    -------
    injectable
        Original value or _InjectableFuncWrapper if autocall was True.

    """
    if name in _INJECTABLES:
        return _INJECTABLES[name]
    else:
        raise KeyError('injectable not found: {}'.format(name))


def add_model(model_name, func):
    """
    Add a model function to the simulation.

    Model argument names are used for injecting known tables of the same name.
    The argument name "year" may be used to have the current simulation
    year injected.

    Parameters
    ----------
    model_name : str
    func : callable

    """
    if isinstance(func, Callable):
        logger.debug('registering model {!r}'.format(model_name))
        _MODELS[model_name] = _ModelFuncWrapper(model_name, func)
    else:
        raise TypeError('func must be a callable')


def model(model_name):
    """
    Decorator version of `add_model`, used to decorate a function that
    will require injection of tables and that can be run by the
    `run` function.

    """
    def decorator(func):
        add_model(model_name, func)
        return func
    return decorator


def get_model(model_name):
    """
    Get a wrapped model by name.

    Parameters
    ----------

    """
    if model_name in _MODELS:
        return _MODELS[model_name]
    else:
        raise KeyError('no model named {}'.format(model_name))


def run(models, years=None):
    """
    Run models in series, optionally repeatedly over some years.
    The current year is set as a global injectable.

    Parameters
    ----------
    models : list of str
        List of models to run identified by their name.

    """
    years = years or [None]

    for year in years:
        add_injectable('year', year)
        if year:
            print('Running year {}'.format(year))
            logger.debug('running year {}'.format(year))
        for model_name in models:
<<<<<<< HEAD
            print('Running model {}'.format(model_name))
            model = get_model(model_name)
            t1 = time.time()
            model()
            logger.info("Time to execute model = %.3fs" % (time.time()-t1))
=======
            print('Running model {!r}'.format(model_name))
            with log_start_finish(
                    'run model {!r}'.format(model_name), logger, logging.INFO):
                model = get_model(model_name)
                model()
>>>>>>> b2976859


_Broadcast = namedtuple(
    '_Broadcast',
    ['cast', 'onto', 'cast_on', 'onto_on', 'cast_index', 'onto_index'])


def broadcast(cast, onto, cast_on=None, onto_on=None,
              cast_index=False, onto_index=False):
    """
    Register a rule for merging two tables by broadcasting one onto
    the other.

    Parameters
    ----------
    cast, onto : str
        Names of registered tables.
    cast_on, onto_on : str, optional
        Column names used for merge, equivalent of ``left_on``/``right_on``
        parameters of pandas.merge.
    cast_index, onto_index : bool, optional
        Whether to use table indexes for merge. Equivalent of
        ``left_index``/``right_index`` parameters of pandas.merge.

    """
    logger.debug(
        'registering broadcast of table {!r} onto {!r}'.format(cast, onto))
    _BROADCASTS[(cast, onto)] = \
        _Broadcast(cast, onto, cast_on, onto_on, cast_index, onto_index)


def _get_broadcasts(tables):
    """
    Get the broadcasts associated with a set of tables.

    Parameters
    ----------
    tables : sequence of str
        Table names for which broadcasts have been registered.

    Returns
    -------
    casts : dict of `_Broadcast`
        Keys are tuples of strings like (cast_name, onto_name).

    """
    tables = set(tables)
    casts = toolz.keyfilter(
        lambda x: x[0] in tables and x[1] in tables, _BROADCASTS)
    if tables - set(toolz.concat(casts.keys())):
        raise ValueError('Not enough links to merge all tables.')
    return casts


# utilities for merge_tables
def _all_reachable_tables(t):
    """
    A generator that provides all the names of tables that can be
    reached via merges starting at the given target table.

    """
    for k, v in t.items():
        for tname in _all_reachable_tables(v):
            yield tname
        yield k


def _is_leaf_node(merge_node):
    return not any(merge for merge in merge_node.values())


def _next_merge(merge_node):
    """
    Gets a node that has only leaf nodes below it. This table and
    the ones below are ready to be merged to make a new leaf node.

    """
    if all(_is_leaf_node(merge) for merge in merge_node.values()):
        return merge_node
    else:
        for merge in merge_node.values():
            if merge:
                return _next_merge(merge)


def merge_tables(target, tables, columns=None):
    """
    Merge a number of tables onto a target table. Tables must have
    registered merge rules via the `broadcast` function.

    Parameters
    ----------
    target : str
        Name of the table onto which tables will be merged.
    tables : list of `DataFrameWrapper` or `TableFuncWrapper`
        All of the tables to merge. Should include the target table.
    columns : list of str, optional
        If given, columns will be mapped to `tables` and only those columns
        will be requested from each table. The final merged table will have
        only these columns. By default all columns are used from every
        table.

    Returns
    -------
    merged : pandas.DataFrame

    """
    merges = {t.name: {} for t in tables}
    tables = {t.name: t for t in tables}
    casts = _get_broadcasts(tables.keys())
    logger.debug(
        'attempting to merge tables {} to target table {}'.format(
            tables.keys(), target))

    # relate all the tables by registered broadcasts
    for table, onto in casts:
        merges[onto][table] = merges[table]
    merges = {target: merges[target]}

    # verify that all the tables can be merged to the target
    all_tables = set(_all_reachable_tables(merges))

    if all_tables != set(tables.keys()):
        raise RuntimeError(
            ('Not all tables can be merged to target "{}". Unlinked tables: {}'
             ).format(target, list(set(tables.keys()) - all_tables)))

    # add any columns necessary for indexing into other tables
    # during merges
    if columns:
        columns = list(columns)
        for c in casts.values():
            if c.onto_on:
                columns.append(c.onto_on)
            if c.cast_on:
                columns.append(c.cast_on)

    # get column map for which columns go with which table
    colmap = column_map(tables.values(), columns)

    # get frames
    frames = {name: t.to_frame(columns=colmap[name])
              for name, t in tables.items()}

    while merges[target]:
        nm = _next_merge(merges)
        onto = nm.keys()[0]
        onto_table = frames[onto]
        for cast in nm[onto].keys():
            cast_table = frames[cast]
            bc = casts[(cast, onto)]
            with log_start_finish(
                    'merge tables {} and {}'.format(onto, cast), logger):
                onto_table = pd.merge(
                    onto_table, cast_table,
                    left_on=bc.onto_on, right_on=bc.cast_on,
                    left_index=bc.onto_index, right_index=bc.cast_index)
        frames[onto] = onto_table
        nm[onto] = {}

    logger.debug('finished merge')
    return frames[target]<|MERGE_RESOLUTION|>--- conflicted
+++ resolved
@@ -813,19 +813,13 @@
             print('Running year {}'.format(year))
             logger.debug('running year {}'.format(year))
         for model_name in models:
-<<<<<<< HEAD
-            print('Running model {}'.format(model_name))
-            model = get_model(model_name)
-            t1 = time.time()
-            model()
-            logger.info("Time to execute model = %.3fs" % (time.time()-t1))
-=======
             print('Running model {!r}'.format(model_name))
             with log_start_finish(
                     'run model {!r}'.format(model_name), logger, logging.INFO):
                 model = get_model(model_name)
+                t1 = time.time()
                 model()
->>>>>>> b2976859
+                logger.info("Time to execute model = %.3fs" % (time.time()-t1))
 
 
 _Broadcast = namedtuple(
