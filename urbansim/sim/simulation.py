from __future__ import print_function

import inspect
from collections import Callable, namedtuple

import pandas as pd
import toolz
import time
import logging

logger = logging.getLogger(__name__)

from ..utils.misc import column_map

_TABLES = {}
_COLUMNS = {}
_MODELS = {}
_BROADCASTS = {}


def clear_sim():
    """
    Clear any stored state from the simulation.

    """
    _TABLES.clear()
    _COLUMNS.clear()
    _MODELS.clear()
    _BROADCASTS.clear()


class _DataFrameWrapper(object):
    """
    Wraps a DataFrame so it can provide certain columns and handle
    computed columns.

    Parameters
    ----------
    name : str
        Name for the table.
    frame : pandas.DataFrame

    """
    def __init__(self, name, frame):
        self.name = name
        self._frame = frame

    @property
    def columns(self):
        """
        Columns in this table.

        """
        return list(self._frame.columns) + _list_columns_for_table(self.name)

    @property
    def local_columns(self):
        """
        Columns in this table.

        """
        return list(self._frame.columns)

    @property
    def index(self):
        """
        Table index.

        """
        return self._frame.index

    def to_frame(self, columns=None):
        """
        Make a DataFrame with the given columns.

        Parameters
        ----------
        columns : sequence, optional
            Sequence of the column names desired in the DataFrame.
            If None all columns are returned, including registered columns.

        Returns
        -------
        frame : pandas.DataFrame

        """
        extra_cols = _columns_for_table(self.name)

        if columns:
            local_cols = [c for c in self._frame.columns
                          if c in columns and c not in extra_cols]
            extra_cols = toolz.keyfilter(lambda c: c in columns, extra_cols)
            df = self._frame[local_cols].copy()
        else:
            df = self._frame.copy()

        for name, col in extra_cols.items():
            df[name] = col()

        return df

    def update_col(self, column_name, series):
        """
        Add or replace a column in the underlying DataFrame.

        Parameters
        ----------
        column_name : str
            Column to add or replace.
        series : pandas.Series or sequence
            Column data.

        """
        self._frame[column_name] = series

    def __setitem__(self, key, value):
        return self.update_col(key, value)

    def get_column(self, column_name):
        """
        Returns a column as a Series.

        Parameters
        ----------
        column_name : str

        Returns
        -------
        column : pandas.Series

        """
        return self.to_frame(columns=[column_name])[column_name]

    def __getitem__(self, key):
        return self.get_column(key)

    def __getattr__(self, key):
        return self.get_column(key)

    def __len__(self):
        return len(self._frame)


class _TableFuncWrapper(object):
    """
    Wrap a function that provides a DataFrame.

    Parameters
    ----------
    name : str
        Name for the table.
    func : callable
        Callable that returns a DataFrame.

    """
    def __init__(self, name, func):
        self.name = name
        self._func = func
        self._arg_list = set(inspect.getargspec(func).args)
        self._columns = []
        self._index = None
        self._len = 0

    @property
    def columns(self):
        """
        Columns in this table. (May often be out of date.)

        """
        return self._columns + _list_columns_for_table(self.name)

    @property
    def index(self):
        """
        Index of the underlying table. Will be None if that index is
        unknown.

        """
        return self._index

    def to_frame(self, columns=None):
        """
        Make a DataFrame with the given columns.

        Parameters
        ----------
        columns : sequence, optional
            Sequence of the column names desired in the DataFrame.
            If None all columns are returned.

        Returns
        -------
        frame : pandas.DataFrame

        """
        kwargs = {t: get_table(t) for t in self._arg_list}
        frame = self._func(**kwargs)
        self._columns = list(frame.columns)
        self._index = frame.index
        self._len = len(frame)
        return _DataFrameWrapper(self.name, frame).to_frame(columns)

    def get_column(self, column_name):
        """
        Returns a column as a Series.

        Parameters
        ----------
        column_name : str

        Returns
        -------
        column : pandas.Series

        """
        return self.to_frame(columns=[column_name])[column_name]

    def __getitem__(self, key):
        return self.get_column(key)

    def __getattr__(self, key):
        return self.get_column(key)

    def __len__(self):
        return self._len


class _ColumnFuncWrapper(object):
    """
    Wrap a function that returns a Series.

    Parameters
    ----------
    table_name : str
        Table with which the column will be associated.
    column_name : str
        Name for the column.
    func : callable
        Should return a Series that has an
        index matching the table to which it is being added.

    """
    def __init__(self, table_name, column_name, func):
        self.table_name = table_name
        self.name = column_name
        self._func = func
        self._arg_list = set(inspect.getargspec(func).args)

    def __call__(self):
        kwargs = {t: get_table(t) for t in self._arg_list}
        return self._func(**kwargs)


class _SeriesWrapper(object):
    """
    Wrap a Series for the purpose of giving it the same interface as a
    `_ColumnFuncWrapper`.

    Parameters
    ----------
    table_name : str
        Table with which the column will be associated.
    column_name : str
        Name for the column.
    func : callable
        Should return a Series that has an
        index matching the table to which it is being added.

    """
    def __init__(self, table_name, column_name, series):
        self.table_name = table_name
        self.name = column_name
        self._column = series

    def __call__(self):
        return self._column


class _ModelFuncWrapper(object):
    """
    Wrap a model function for dependency injection.

    Parameters
    ----------
    model_name : str
    func : callable

    """
    def __init__(self, model_name, func):
        self.name = model_name
        self._func = func
        self._arg_list = set(inspect.getargspec(func).args)

    def __call__(self, year=None):
        kwargs = {t: get_table(t) for t in self._arg_list if t != 'year'}
        if 'year' in self._arg_list:
            kwargs['year'] = year
        return self._func(**kwargs)


def add_table(table_name, table):
    """
    Register a table with the simulation.

    Parameters
    ----------
    table_name : str
        Should be globally unique to this table.
    table : pandas.DataFrame or function
        If a function it should return a DataFrame. Function argument
        names will be matched to known tables, which will be injected
        when this function is called.

    """
    if isinstance(table, pd.DataFrame):
        table = _DataFrameWrapper(table_name, table)
    elif isinstance(table, Callable):
        table = _TableFuncWrapper(table_name, table)
    else:
        raise TypeError('table must be DataFrame or function.')

    _TABLES[table_name] = table


def table(table_name):
    """
    Decorator version of `add_table` used for decorating functions
    that return DataFrames.

    Decorated function argument names will be matched to known tables,
    which will be injected when this function is called.

    """
    def decorator(func):
        add_table(table_name, func)
        return func
    return decorator


def get_table(table_name):
    """
    Get a registered table.

    Parameters
    ----------
    table_name : str

    Returns
    -------
    table : _DataFrameWrapper or _TableFuncWrapper

    """
    if table_name in _TABLES:
        return _TABLES[table_name]
    else:
        raise KeyError('table not found: {}'.format(table_name))


def list_tables():
    """
    List of table names.

    """
    return list(_TABLES.keys())


def add_column(table_name, column_name, column):
    """
    Add a new column to a table from a Series or callable.

    Parameters
    ----------
    table_name : str
        Table with which the column will be associated.
    column_name : str
        Name for the column.
    column : pandas.Series or callable
        If a callable it should return a Series. Any Series should have an
        index matching the table to which it is being added.

    """
    if isinstance(column, pd.Series):
        column = _SeriesWrapper(table_name, column_name, column)
    elif isinstance(column, Callable):
        column = \
            _ColumnFuncWrapper(table_name, column_name, column)
    else:
        raise TypeError('Only Series or callable allowed for column.')

    _COLUMNS[(table_name, column_name)] = column


def column(table_name, column_name):
    """
    Decorator version of `add_column` used for decorating functions
    that return a Series with an index matching the named table.

    The argument names of the function should match known tables, which
    will be injected.

    """
    def decorator(func):
        add_column(table_name, column_name, func)
        return func
    return decorator


def _list_columns_for_table(table_name):
    """
    Return a list of all the extra columns registered for a given table.

    Parameters
    ----------
    table_name : str

    Returns
    -------
    columns : list of str

    """
    return [cname for tname, cname in _COLUMNS.keys() if tname == table_name]


def _columns_for_table(table_name):
    """
    Return all of the columns registered for a given table.

    Parameters
    ----------
    table_name : str

    Returns
    -------
    columns : dict of column wrappers
        Keys will be column names.

    """
    return {cname: col
            for (tname, cname), col in _COLUMNS.items()
            if tname == table_name}


def add_model(model_name, func):
    """
    Add a model function to the simulation.

    Model argument names are used for injecting known tables of the same name.
    The argument name "year" may be used to have the current simulation
    year injected.

    Parameters
    ----------
    model_name : str
    func : callable

    """
    if isinstance(func, Callable):
        _MODELS[model_name] = _ModelFuncWrapper(model_name, func)
    else:
        raise TypeError('func must be a callable')


def model(model_name):
    """
    Decorator version of `add_model`, used to decorate a function that
    will require injection of tables and that can be run by the
    `run` function.

    """
    def decorator(func):
        add_model(model_name, func)
        return func
    return decorator


def get_model(model_name):
    """
    Get a wrapped model by name.

    Parameters
    ----------

    """
    if model_name in _MODELS:
        return _MODELS[model_name]
    else:
        raise KeyError('no model named {}'.format(model_name))


def run(models, years=None):
    """
    Run models in series, optionally repeatedly over some years.

    Parameters
    ----------
    models : list of str
        List of models to run identified by their name.

    """
    years = years or [None]

    for year in years:
        if year:
            print('Running year {}'.format(year))
        for model_name in models:
            print('Running model {}'.format(model_name))
            model = get_model(model_name)
<<<<<<< HEAD
            t1 = time.time()
            model(year=year)
            logger.debug("Time to execute model = %.3fs" % (time.time()-t1))
=======
            model(year=year)


_Broadcast = namedtuple(
    '_Broadcast',
    ['cast', 'onto', 'cast_on', 'onto_on', 'cast_index', 'onto_index'])


def broadcast(cast, onto, cast_on=None, onto_on=None,
              cast_index=False, onto_index=False):
    """
    Register a rule for merging two tables by broadcasting one onto
    the other.

    Parameters
    ----------
    cast, onto : str
        Names of registered tables.
    cast_on, onto_on : str, optional
        Column names used for merge, equivalent of ``left_on``/``right_on``
        parameters of pandas.merge.
    cast_index, onto_index : bool, optional
        Whether to use table indexes for merge. Equivalent of
        ``left_index``/``right_index`` parameters of pandas.merge.

    """
    _BROADCASTS[(cast, onto)] = \
        _Broadcast(cast, onto, cast_on, onto_on, cast_index, onto_index)


def _get_broadcasts(tables):
    """
    Get the broadcasts associated with a set of tables.

    Parameters
    ----------
    tables : sequence of str
        Table names for which broadcasts have been registered.

    Returns
    -------
    casts : dict of `_Broadcast`
        Keys are tuples of strings like (cast_name, onto_name).

    """
    tables = set(tables)
    casts = toolz.keyfilter(
        lambda x: x[0] in tables and x[1] in tables, _BROADCASTS)
    if tables - set(toolz.concat(casts.keys())):
        raise ValueError('Not enough links to merge all tables.')
    return casts


# utilities for merge_tables
def _all_reachable_tables(t):
    for k, v in t.items():
        for tname in _all_reachable_tables(v):
            yield tname
        yield k


def _is_leaf_node(merge_node):
    return not any(merge for merge in merge_node.values())


def _next_merge(merge_node):
    if all(_is_leaf_node(merge) for merge in merge_node.values()):
        return merge_node
    else:
        for merge in merge_node.values():
            if merge:
                return _next_merge(merge)


def merge_tables(target, tables, columns=None):
    """
    Merge a number of tables onto a target table. Tables must have
    registered merge rules via the `broadcast` function.

    Parameters
    ----------
    target : str
        Name of the table onto which tables will be merged.
    tables : list of _DataFrameWrapper or _TableFuncWrapper
        All of the tables to merge. Should include the target table.
    columns : list of str, optional
        If given, columns will be mapped to `tables` and only those columns
        will be requested from each table. The final merged table will have
        only these columns. By default all columns are used from every
        table.

    Returns
    -------
    merged : pandas.DataFrame

    """
    merges = {t.name: {} for t in tables}
    tables = {t.name: t for t in tables}
    casts = _get_broadcasts(tables.keys())

    # relate all the tables by registered broadcasts
    for table, onto in casts:
        merges[onto][table] = merges[table]
    merges = {target: merges[target]}

    # verify that all the tables can be merged to the target
    all_tables = set(_all_reachable_tables(merges))

    if all_tables != set(tables.keys()):
        raise RuntimeError(
            ('Not all tables can be merged to target "{}". Unlinked tables: {}'
             ).format(target, list(set(tables.keys()) - all_tables)))

    # add any columns necessary for indexing into columns
    if columns:
        columns = list(columns)
        for c in casts.values():
            if c.onto_on:
                columns.append(c.onto_on)
            if c.cast_on:
                columns.append(c.cast_on)

    # get column map for which columns go with which table
    colmap = column_map(tables.values(), columns)

    # get frames
    frames = {name: t.to_frame(columns=colmap[name])
              for name, t in tables.items()}

    while merges[target]:
        nm = _next_merge(merges)
        onto = nm.keys()[0]
        onto_table = frames[onto]
        for cast in nm[onto].keys():
            cast_table = frames[cast]
            bc = casts[(cast, onto)]
            onto_table = pd.merge(
                onto_table, cast_table,
                left_on=bc.onto_on, right_on=bc.cast_on,
                left_index=bc.onto_index, right_index=bc.cast_index)
        frames[onto] = onto_table
        nm[onto] = {}

    return frames[target]
>>>>>>> 2f11343c
<|MERGE_RESOLUTION|>--- conflicted
+++ resolved
@@ -505,12 +505,9 @@
         for model_name in models:
             print('Running model {}'.format(model_name))
             model = get_model(model_name)
-<<<<<<< HEAD
             t1 = time.time()
             model(year=year)
             logger.debug("Time to execute model = %.3fs" % (time.time()-t1))
-=======
-            model(year=year)
 
 
 _Broadcast = namedtuple(
@@ -653,5 +650,4 @@
         frames[onto] = onto_table
         nm[onto] = {}
 
-    return frames[target]
->>>>>>> 2f11343c
+    return frames[target]