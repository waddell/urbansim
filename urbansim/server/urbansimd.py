<<<<<<< HEAD
import cPickle
import decimal
import json
import math
=======
import inspect
>>>>>>> 6c8b61f1
import os
import string
import sys
import time
from decimal import Decimal
import traceback
import httplib2
import yaml

import numpy
import pandas as pd
import simplejson
from bottle import Bottle, route, run, response, hook, request, post

from cStringIO import StringIO
from urbansim.utils import misc, yamlio

<<<<<<< HEAD
import inspect
sys.path.insert(0, ".")
from bayarea import models
=======
# should be a local file
import models
>>>>>>> 6c8b61f1

from urbansim.server import tasks

def jsonp(request, dictionary):
    if (request.query.callback):
        return "%s(%s)" % (request.query.callback, dictionary)
    return dictionary


def encode_float32(obj):
    if isinstance(obj, numpy.float32) or isinstance(obj, numpy.float64):
        return float(obj)
    if isinstance(obj, numpy.int32) or isinstance(obj, numpy.int64):
        return int(obj)
    if isinstance(obj, numpy.bool_):
        return bool(obj)
    print type(obj)
    raise TypeError(repr(obj) + " is not JSON serializable")


def wrap_request(request, response, obj):
    if request.query.callback:
        response.content_type = "application/javascript"
    s = simplejson.dumps(obj, ignore_nan=True, default=encode_float32)
    print "Response: %s\n" % s
    return jsonp(request, s)


def catch_exceptions(func):
    def inner(*args, **kwargs):
        def resp():
            try:
                return {"success": func(*args, **kwargs)}
            except:
                e = sys.exc_info()
                return {"error": {"type": str(e[0]), "value": str(e[1]),
                        "traceback": traceback.format_exc()}}
        return wrap_request(request, response, resp())
    return inner


def poll_result(task_id):
    res = tasks.app.AsyncResult(task_id)
    print res.state
    ready = res.ready()
    if ready:
        data = res.get()
    else:
        data = res.state.split(",")
    return {"ready": ready, "data": data}


@hook('after_request')
def enable_cors():
    """
    You need to add some headers to each request.
    Don't use the wildcard '*' for Access-Control-Allow-Origin in production.
    """
    response.headers['Access-Control-Allow-Origin'] = '*'
    response.headers['Access-Control-Allow-Methods'] = \
        'PUT, GET, POST, DELETE, OPTIONS'
    response.headers['Access-Control-Allow-Headers'] = \
        'Origin, Accept, Content-Type, X-Requested-With, X-CSRF-Token'


@route('/configs')
def list_configs():
    def resp():
        print os.listdir(misc.configs_dir())
        files = [f for f in os.listdir(misc.configs_dir())
                 if f[-5:] == '.yaml']

        return files
    return wrap_request(request, response, resp())


@route('/config/<configname>', method="GET")
def read_config(configname):
    def resp():
        c = open(os.path.join(misc.configs_dir(), configname)).read()
        return yaml.load(c)
    return wrap_request(request, response, resp())


# figure out yaml.dump parameters for the desired format
@route('/config/<configname>', method="PUT")
def write_config(configname):
    json = request.json

    def resp():
        s = yamlio.ordered_yaml(json)
        return open(os.path.join(misc.configs_dir(), configname), "w").write(s)
    return wrap_request(request, response, resp())


# this can be a decorator, maybe put make only one decorator, wrap_request
@route('/config/<configname>', method="OPTIONS") 
def ans_opt(configname):
    return {}


@route('/charts')
def list_charts():
    def resp():
        files = os.listdir(misc.charts_dir())
        return files
    return wrap_request(request, response, resp())


@route('/chart/<chartname>', method="GET")
def read_config(chartname):
    def resp():
        c = open(os.path.join(misc.charts_dir(), chartname))
        return yaml.load(c)
    return wrap_request(request, response, resp())


@route('/chart/<chartname>', method="PUT")
def write_config(chartname):
    json = request.json

    def resp():
        s = yamlio.ordered_yaml(json)
        print s
        return open(os.path.join(misc.charts_dir(), chartname), "w").write(s)
    return wrap_request(request, response, resp())


@route('/chart/<chartname>', method="OPTIONS")
def ans_opt(chartname):
    return {}


# figure out proper REST routes
@route('/chartdata', method=['OPTIONS', 'GET', 'POST'])
def query():
    req = request.query.json
    if (request.query.callback):
        response.content_type = "application/javascript"
    print "Request: %s\n" % request.query.json
    req = simplejson.loads(req)
    # recs = tasks.get_chart_data.delay(req).get()
    # recs = get_chart_data(req)
    # s = simplejson.dumps([{'key': '', 'values': recs}], use_decimal=True)
    # print "Response: %s\n" % s
    # return jsonp(request, s)
    # return [{'key': '', 'values': recs}]
    task_id = tasks.get_chart_data.delay(req).id
    print task_id
    return task_id


@route('/chartdata/<task_id>', method=['OPTIONS', 'GET', 'POST'])
@catch_exceptions
def ask_result(task_id):
    return poll_result(task_id)


@route('/maps', method="GET")
def list_maps():
    def resp():
        files = os.listdir(misc.maps_dir())
        return files
    return wrap_request(request, response, resp())


@route('/map/<mapname>', method="GET")
def read_config(mapname):
    def resp():
        c = open(os.path.join(misc.maps_dir(), mapname))
        return yaml.load(c)
    return wrap_request(request, response, resp())


@route('/map/<mapname>', method="PUT")
def write_config(mapname):
    json = request.json

    def resp():
        s = yamlio.ordered_yaml(json)
        print s
        return open(os.path.join(misc.maps_dir(), mapname), "w").write(s)
    return wrap_request(request, response, resp())


@route('/map/<mapname>', method="OPTIONS")
def ans_opt(mapname):
    return {}


@route('/reports')
def list_reports():
    def resp():
        files = os.listdir(misc.reports_dir())
        return files
    return wrap_request(request, response, resp())


@route('/report/<reportname>', method="GET")
def read_config(reportname):
    def resp():
        c = open(os.path.join(misc.reports_dir(), reportname))
        return yaml.load(c)
    return wrap_request(request, response, resp())


@route('/report/<reportname>', method="PUT")
def write_config(reportname):
    json = request.json

    def resp():
        s = simplejson.dumps(json, indent=4)
        print s
        return open(os.path.join(misc.reports_dir(), reportname), "w").write(s)
    return wrap_request(request, response, resp())


# should all this function be a celery task, or just get_chart-data?
@route('/report_data_task/<item>', method="GET")
def call_task(item):
    return tasks.report_item_data.delay(item).id


@route('/report_data_result/<task_id>', method="GET")
@catch_exceptions
def ask_result(task_id):
    return poll_result(task_id)


@route('/datasets')
def list_datasets():
    def resp():
        return DSET.list_tbls()
    return wrap_request(request, response, resp())


@route('/datasets/<name>/columns')
def columns_dataset(name):
    def resp():
        return DSET.fetch(name).columns.tolist()
    return wrap_request(request, response, resp())


@route('/dataset_read')
def dataset_read():
    def resp():
        url = request.query.get('url', None)
        storename = request.query.get('outname', None)
        DSET.save_tmptbl(storename, pd.read_csv(url))
        return DSET.list_tbls()
    return wrap_request(request, response, resp())


@route('/merge_datasets/<leftname>/<rightname>/<lefton>/<righton>/<how>/<outname>')
def merge_datasets(leftname, rightname, lefton, righton, how, outname):
    def resp(leftname, rightname, lefton, righton, how, outname):
        left_index = right_index = False
        if lefton == "index":
            lefton = None
            left_index = True
        if righton == "index":
            righton = None
            right_index = True
        left = DSET.fetch(leftname)
        right = DSET.fetch(rightname)
        df = pd.merge(left, right, left_on=lefton, right_on=righton,
                      left_index=left_index, right_index=right_index, how=how)
        DSET.save_tmptbl(outname, df)
        return DSET.list_tbls()

    return wrap_request(
        request, response,
        resp(leftname, rightname, lefton, righton, how, outname))


@route('/datasets/<name>/info')
def datasets_info(name):
    def resp(name):
        df = DSET.fetch(name)
        return {"schema": [{"label": x, "simpletype": str(df.dtypes.ix[x]),
                            "cardinality": int(df[x].count())}
                           for x in DSET.fetch(name).columns]}
    return wrap_request(request, response, resp(name))


@route('/datasets/<name>/summary')
def datasets_summary(name):
    def resp(name):
        df = DSET.fetch(name).describe().transpose()
        d = {k: {"summary": {i: float(v.ix[i]) for i in v.index}}
             for k, v in df.iterrows()}
        df = DSET.fetch(name)
        for col in df.columns:
            d.setdefault(col, {})["dtype"] = str(df.dtypes.ix[col])
        return d
    return wrap_request(request, response, resp(name))


@route('/list_models')
def list_models():
    def resp():
        print "Request: %s\n" % request.query.json
        functions = inspect.getmembers(models, predicate=inspect.isfunction)
        functions = filter(lambda x: not x[0].startswith('_'), functions)
        functions = [x[0] for x in functions]
        return functions
    return wrap_request(request, response, resp())


@route('/exec_model/<modelname>')
def exec_model(modelname):
    return tasks.exec_model.delay(modelname).id


@route('/exec_model_result/<task_id>')
@catch_exceptions
def get_result(task_id):
    return poll_result(task_id)


def pandas_statement(table, where, sort, orderdesc, groupby, metric,
                     limit, page):
    if where:
        where = ".query('%s')" % where
    else:
        where = ""
    if sort and orderdesc:
        sort = ".sort('%s',ascending=False)" % sort
    if sort and not orderdesc:
        sort = ".sort('%s',ascending=True)" % sort
    if not sort and orderdesc:
        sort = ".sort_index(ascending=False)"
    if not sort and not orderdesc:
        sort = ".sort_index(ascending=True)"
    if limit and page:
        # limit = ".iloc[%s*(%s-1):%s*%s]" % (limit,page,limit,page)
        limit = ".head(%s*%s).tail(%s)" % (limit, page, limit)
    elif limit:
        limit = ".head(%s)" % limit
    else:
        limit = ""
    s = "DSET.fetch('%s')%s" % (table, where)
    if groupby and metric:
        s = s + ".groupby('%s').%s.reset_index()" % (groupby, metric)
    s = s + "%s%s" % (sort, limit)

    print "Executing %s\n" % s
    recs = eval(s)
    return recs


@route('/datasets/<name>')
def datasets_records(name):
    def resp(name):
        limit = int(request.query.get('limit', 10))
        order_by = request.query.get('order_by', None)
        where = request.query.get('query', None)
        ascending = True
        if order_by and order_by[0] == "-":
            order_by = order_by[1:]
            ascending = False
        groupby = request.query.get('groupby', None)
        metric = request.query.get('metric', None)
        page = request.query.get('page', None)
        recs = pandas_statement(
            name, where, order_by, not ascending, groupby, metric, limit, page)
        d = {"recs": [recs.ix[i].values.tolist() for i in recs.index]}
        d["labels"] = recs.columns.tolist()
        return d
    return wrap_request(request, response, resp(name))


def start_service(dset, port=8765, host='localhost'):
    global DSET
    DSET = dset

    run(host=host, port=port, debug=True, server='tornado')

if __name__ == '__main__':
    start_service()<|MERGE_RESOLUTION|>--- conflicted
+++ resolved
@@ -1,11 +1,8 @@
-<<<<<<< HEAD
 import cPickle
 import decimal
 import json
 import math
-=======
 import inspect
->>>>>>> 6c8b61f1
 import os
 import string
 import sys
@@ -23,14 +20,8 @@
 from cStringIO import StringIO
 from urbansim.utils import misc, yamlio
 
-<<<<<<< HEAD
-import inspect
-sys.path.insert(0, ".")
-from bayarea import models
-=======
 # should be a local file
 import models
->>>>>>> 6c8b61f1
 
 from urbansim.server import tasks
 
